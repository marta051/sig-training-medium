--- conflicted
+++ resolved
@@ -90,12 +90,8 @@
         close.set(Calendar.HOUR, monkeyCalendar.closeHour());
 
         enabledChaosTypes = Lists.newArrayList();
-<<<<<<< HEAD
-        enabledChaosTypes.add(ShutdownInstanceChaosType.INSTANCE);
-        enabledChaosTypes.add(DetachVolumesChaosType.INSTANCE);
-=======
         enabledChaosTypes.add(new ShutdownInstanceChaosType(cfg));
->>>>>>> cdf4169e
+        enabledChaosTypes.add(new DetachVolumesChaosType(cfg));
 
         TimeUnit freqUnit = ctx.scheduler().frequencyUnit();
         long units = freqUnit.convert(close.getTimeInMillis() - open.getTimeInMillis(), TimeUnit.MILLISECONDS);
