--- conflicted
+++ resolved
@@ -6,17 +6,11 @@
  * A strategy pattern for different types of chaos the chaos monkey can cause.
  */
 public abstract class ChaosType {
-<<<<<<< HEAD
-    final String key;
-
-    public static ChaosType[] ALL = { ShutdownInstanceChaosType.INSTANCE,
-            DetachVolumesChaosType.INSTANCE };
-=======
     /**
      * All ChaosType patterns must be added to this array to be considered.
      */
-    public static final ChaosType[] ALL = {ShutdownInstanceChaosType.INSTANCE};
->>>>>>> 8abee277
+    public static final ChaosType[] ALL = { ShutdownInstanceChaosType.INSTANCE,
+            DetachVolumesChaosType.INSTANCE };
 
     /**
      * Default ChaosType to use if none specified.
@@ -41,7 +35,7 @@
 
     /**
      * Checks if this chaos type can be applied to the given instance.
-     *
+     * 
      * For example, if the strategy was to detach all the EBS volumes, that only
      * makes sense if there are EBS volumes to detach.
      */
