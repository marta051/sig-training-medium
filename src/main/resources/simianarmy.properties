--- conflicted
+++ resolved
@@ -18,23 +18,14 @@
 # let chaos run
 simianarmy.chaos.enabled = true
 
-<<<<<<< HEAD
-# don't allow chaos to kill (i.e. dryrun mode)
-simianarmy.chaos.leashed = false
-=======
 # don't allow chaos to kill (ie dryrun mode)
 simianarmy.chaos.leashed = true
->>>>>>> 72424aaf
 
 # set to "false" for Opt-In behavior, "true" for Opt-Out behavior
 simianarmy.chaos.ASG.enabled = false
 
 # default probability for all ASGs
-<<<<<<< HEAD
-simianarmy.chaos.ASG.probability = 8
-=======
 simianarmy.chaos.ASG.probability = 1.0
->>>>>>> 72424aaf
 
 # increase or decrease the termination limit
 simianarmy.chaos.ASG.maxTerminationsPerDay = 1.0
